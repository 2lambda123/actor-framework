--- conflicted
+++ resolved
@@ -128,13 +128,8 @@
   using header_type = typename Base::header_type;
 
   stream_string_application(actor_system& sys,
-<<<<<<< HEAD
                             std::shared_ptr<std::vector<byte>> buf)
-    : string_application(sys, std::move(buf)), await_payload_(false) {
-=======
-                            std::shared_ptr<std::vector<char>> buf)
     : Base(sys, std::move(buf)), await_payload_(false) {
->>>>>>> aee508be
     // nop
   }
 
@@ -155,11 +150,7 @@
         CAF_FAIL("");
       memcpy(&header_, data.data(), sizeof(header_type));
       if (header_.payload == 0)
-<<<<<<< HEAD
-        handle_packet(parent, header_, span<const byte>{});
-=======
-        Base::handle_packet(parent, header_, span<char>{});
->>>>>>> aee508be
+        Base::handle_packet(parent, header_, span<const byte>{});
       else
         parent.configure_read(net::receive_policy::exactly(header_.payload));
       await_payload_ = true;
@@ -198,13 +189,9 @@
 CAF_TEST_FIXTURE_SCOPE(endpoint_manager_tests, fixture)
 
 CAF_TEST(receive) {
-<<<<<<< HEAD
-  std::vector<byte> read_buf(1024);
-=======
   using application_type = extend<string_application>::with<
     stream_string_application>;
-  std::vector<char> read_buf(1024);
->>>>>>> aee508be
+  std::vector<byte> read_buf(1024);
   CAF_CHECK_EQUAL(mpx->num_socket_managers(), 1u);
   auto buf = std::make_shared<std::vector<byte>>();
   auto sockets = unbox(make_stream_socket_pair());
