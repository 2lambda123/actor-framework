--- conflicted
+++ resolved
@@ -58,17 +58,10 @@
 
 CAF_TEST(default generated UUIDs have all 128 bits set to zero) {
   uuid nil;
-<<<<<<< HEAD
   CHECK(!nil);
-  auto zero = [](byte x) { return to_integer<int>(x) == 0; };
+  auto zero = [](std::byte x) { return std::to_integer<int>(x) == 0; };
   CHECK(std::all_of(nil.bytes().begin(), nil.bytes().end(), zero));
   CHECK(nil == uuid::nil());
-=======
-  CAF_CHECK(!nil);
-  auto zero = [](std::byte x) { return std::to_integer<int>(x) == 0; };
-  CAF_CHECK(std::all_of(nil.bytes().begin(), nil.bytes().end(), zero));
-  CAF_CHECK(nil == uuid::nil());
->>>>>>> 782334e7
 }
 
 CAF_TEST(UUIDs print in 4 2 2 2 6 format) {
