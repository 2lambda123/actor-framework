/******************************************************************************
 *                       ____    _    _____                                   *
 *                      / ___|  / \  |  ___|    C++                           *
 *                     | |     / _ \ | |_       Actor                         *
 *                     | |___ / ___ \|  _|      Framework                     *
 *                      \____/_/   \_|_|                                      *
 *                                                                            *
 * Copyright 2011-2018 Dominik Charousset                                     *
 *                                                                            *
 * Distributed under the terms and conditions of the BSD 3-Clause License or  *
 * (at your option) under the terms and conditions of the Boost Software      *
 * License 1.0. See accompanying files LICENSE and LICENSE_ALTERNATIVE.       *
 *                                                                            *
 * If you did not receive a copy of the license files, see                    *
 * http://opensource.org/licenses/BSD-3-Clause and                            *
 * http://www.boost.org/LICENSE_1_0.txt.                                      *
 ******************************************************************************/

#pragma once

#include <cstddef>
<<<<<<< HEAD
#include <string>
#include <type_traits>

#include "caf/data_processor.hpp"
#include "caf/detail/core_export.hpp"
=======
#include <cstdint>
#include <string>
#include <tuple>
#include <utility>

#include "caf/byte.hpp"
#include "caf/error.hpp"
>>>>>>> 3e3c9479
#include "caf/fwd.hpp"
#include "caf/meta/annotation.hpp"
#include "caf/meta/save_callback.hpp"
#include "caf/read_inspector.hpp"
#include "caf/sec.hpp"
#include "caf/span.hpp"
#include "caf/string_view.hpp"

namespace caf {

/// @ingroup TypeSystem
/// Technology-independent serialization interface.
<<<<<<< HEAD
class CAF_CORE_EXPORT serializer : public data_processor<serializer> {
=======
class serializer : public read_inspector<serializer> {
>>>>>>> 3e3c9479
public:
  // -- member types -----------------------------------------------------------

  using result_type = error;

  // -- constructors, destructors, and assignment operators --------------------

  explicit serializer(actor_system& sys) noexcept;

  explicit serializer(execution_unit* ctx = nullptr) noexcept;

  virtual ~serializer();

  // -- properties -------------------------------------------------------------

  auto context() const noexcept {
    return context_;
  }

  // -- interface functions ----------------------------------------------------

  /// Begins processing of an object. Saves the type information
  /// to the underlying storage.
  virtual result_type begin_object(uint16_t typenr, string_view type_name) = 0;

  /// Ends processing of an object.
  virtual result_type end_object() = 0;

  /// Begins processing of a sequence. Saves the size
  /// to the underlying storage when in saving mode, otherwise
  /// sets `num` accordingly.
  virtual result_type begin_sequence(size_t num) = 0;

  /// Ends processing of a sequence.
  virtual result_type end_sequence() = 0;

  /// Adds the primitive type `x` to the output.
  /// @param x The primitive value.
  /// @returns A non-zero error code on failure, `sec::success` otherwise.
  virtual result_type apply(bool x) = 0;

  /// @copydoc apply
  virtual result_type apply(int8_t x) = 0;

  /// @copydoc apply
  virtual result_type apply(uint8_t x) = 0;

  /// @copydoc apply
  virtual result_type apply(int16_t x) = 0;

  /// @copydoc apply
  virtual result_type apply(uint16_t x) = 0;

  /// @copydoc apply
  virtual result_type apply(int32_t x) = 0;

  /// @copydoc apply
  virtual result_type apply(uint32_t x) = 0;

  /// @copydoc apply
  virtual result_type apply(int64_t x) = 0;

  /// @copydoc apply
  virtual result_type apply(uint64_t x) = 0;

  /// @copydoc apply
  virtual result_type apply(float x) = 0;

  /// @copydoc apply
  virtual result_type apply(double x) = 0;

  /// @copydoc apply
  virtual result_type apply(long double x) = 0;

  /// @copydoc apply
  virtual result_type apply(timespan x) = 0;

  /// @copydoc apply
  virtual result_type apply(timestamp x) = 0;

  /// @copydoc apply
  virtual result_type apply(atom_value x) = 0;

  /// @copydoc apply
  virtual result_type apply(string_view x) = 0;

  /// @copydoc apply
  virtual result_type apply(const std::u16string& x) = 0;

  /// @copydoc apply
  virtual result_type apply(const std::u32string& x) = 0;

  template <class Enum, class = std::enable_if_t<std::is_enum<Enum>::value>>
  result_type apply(Enum x) {
    return apply(static_cast<std::underlying_type_t<Enum>>(x));
  }

  /// Adds `x` as raw byte block to the output.
  /// @param x The byte sequence.
  /// @returns A non-zero error code on failure, `sec::success` otherwise.
  virtual result_type apply(span<const byte> x) = 0;

  /// Adds each boolean in `xs` to the output. Derived classes can override this
  /// member function to pack the booleans, for example to avoid using one byte
  /// for each value in a binary output format.
  virtual result_type apply(const std::vector<bool>& xs);

protected:
  /// Provides access to the ::proxy_registry and to the ::actor_system.
  execution_unit* context_;
};

<<<<<<< HEAD
template <class T>
typename std::enable_if<
  std::is_same<error, decltype(std::declval<serializer&>().apply(
                        std::declval<T&>()))>::value>::type
operator&(serializer& sink, const T& x) {
  // implementations are required to never modify `x` while saving
  auto e = sink.apply(const_cast<T&>(x));
  if (e)
    CAF_RAISE_ERROR("error during serialization (using operator&)");
}

template <class T>
typename std::enable_if<
  std::is_same<error, decltype(std::declval<serializer&>().apply(
                        std::declval<T&>()))>::value,
  serializer&>::type
operator<<(serializer& sink, const T& x) {
  sink& x;
  return sink;
}

=======
>>>>>>> 3e3c9479
} // namespace caf<|MERGE_RESOLUTION|>--- conflicted
+++ resolved
@@ -19,13 +19,6 @@
 #pragma once
 
 #include <cstddef>
-<<<<<<< HEAD
-#include <string>
-#include <type_traits>
-
-#include "caf/data_processor.hpp"
-#include "caf/detail/core_export.hpp"
-=======
 #include <cstdint>
 #include <string>
 #include <tuple>
@@ -33,7 +26,6 @@
 
 #include "caf/byte.hpp"
 #include "caf/error.hpp"
->>>>>>> 3e3c9479
 #include "caf/fwd.hpp"
 #include "caf/meta/annotation.hpp"
 #include "caf/meta/save_callback.hpp"
@@ -46,11 +38,7 @@
 
 /// @ingroup TypeSystem
 /// Technology-independent serialization interface.
-<<<<<<< HEAD
-class CAF_CORE_EXPORT serializer : public data_processor<serializer> {
-=======
-class serializer : public read_inspector<serializer> {
->>>>>>> 3e3c9479
+class CAF_CORE_EXPORT serializer : public read_inspector<serializer> {
 public:
   // -- member types -----------------------------------------------------------
 
@@ -163,28 +151,4 @@
   execution_unit* context_;
 };
 
-<<<<<<< HEAD
-template <class T>
-typename std::enable_if<
-  std::is_same<error, decltype(std::declval<serializer&>().apply(
-                        std::declval<T&>()))>::value>::type
-operator&(serializer& sink, const T& x) {
-  // implementations are required to never modify `x` while saving
-  auto e = sink.apply(const_cast<T&>(x));
-  if (e)
-    CAF_RAISE_ERROR("error during serialization (using operator&)");
-}
-
-template <class T>
-typename std::enable_if<
-  std::is_same<error, decltype(std::declval<serializer&>().apply(
-                        std::declval<T&>()))>::value,
-  serializer&>::type
-operator<<(serializer& sink, const T& x) {
-  sink& x;
-  return sink;
-}
-
-=======
->>>>>>> 3e3c9479
 } // namespace caf