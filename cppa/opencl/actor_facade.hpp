/******************************************************************************\
 *           ___        __                                                    *
 *          /\_ \    __/\ \                                                   *
 *          \//\ \  /\_\ \ \____    ___   _____   _____      __               *
 *            \ \ \ \/\ \ \ '__`\  /'___\/\ '__`\/\ '__`\  /'__`\             *
 *             \_\ \_\ \ \ \ \L\ \/\ \__/\ \ \L\ \ \ \L\ \/\ \L\.\_           *
 *             /\____\\ \_\ \_,__/\ \____\\ \ ,__/\ \ ,__/\ \__/.\_\          *
 *             \/____/ \/_/\/___/  \/____/ \ \ \/  \ \ \/  \/__/\/_/          *
 *                                          \ \_\   \ \_\                     *
 *                                           \/_/    \/_/                     *
 *                                                                            *
 * Copyright (C) 2011-2013                                                    *
 * Dominik Charousset <dominik.charousset@haw-hamburg.de>                     *
 * Raphael Hiesgen <raphael.hiesgen@haw-hamburg.de>                           *
 *                                                                            *
 * This file is part of libcppa.                                              *
 * libcppa is free software: you can redistribute it and/or modify it under   *
 * the terms of the GNU Lesser General Public License as published by the     *
 * Free Software Foundation; either version 2.1 of the License,               *
 * or (at your option) any later version.                                     *
 *                                                                            *
 * libcppa is distributed in the hope that it will be useful,                 *
 * but WITHOUT ANY WARRANTY; without even the implied warranty of             *
 * MERCHANTABILITY or FITNESS FOR A PARTICULAR PURPOSE.                       *
 * See the GNU Lesser General Public License for more details.                *
 *                                                                            *
 * You should have received a copy of the GNU Lesser General Public License   *
 * along with libcppa. If not, see <http://www.gnu.org/licenses/>.            *
\******************************************************************************/

#ifndef CPPA_OPENCL_ACTOR_FACADE_HPP
#define CPPA_OPENCL_ACTOR_FACADE_HPP

#include <ostream>
#include <iostream>
#include <algorithm>
#include <stdexcept>

#include "cppa/cppa.hpp"

#include "cppa/channel.hpp"
#include "cppa/to_string.hpp"
#include "cppa/tuple_cast.hpp"
#include "cppa/intrusive_ptr.hpp"

#include "cppa/util/int_list.hpp"
#include "cppa/util/type_list.hpp"
#include "cppa/util/limited_vector.hpp"

#include "cppa/opencl/global.hpp"
#include "cppa/opencl/command.hpp"
#include "cppa/opencl/program.hpp"
#include "cppa/opencl/smart_ptr.hpp"

#include "cppa/detail/scheduled_actor_dummy.hpp"

namespace cppa {
namespace opencl {

class opencl_metainfo;

template <typename Signature>
class actor_facade;

template <typename Ret, typename... Args>
class actor_facade<Ret(Args...)> : public abstract_actor {

    friend class command<actor_facade, Ret>;

 public:

    typedef cow_tuple<typename util::rm_const_and_ref<Args>::type...>
            args_tuple;

    typedef std::function<optional<args_tuple>(any_tuple)> arg_mapping;
    typedef std::function<any_tuple(Ret&)> result_mapping;

<<<<<<< HEAD
    static intrusive_ptr<actor_facade> create(const program& prog,
                                              const char* kernel_name,
                                              arg_mapping map_args,
                                              result_mapping map_result,
                                              const dim_vec& global_dims,
                                              const dim_vec& offsets,
                                              const dim_vec& local_dims,
                                              size_t result_size) {
=======
    static intrusive_ptr<actor_facade>
    create(const program& prog, const char* kernel_name, arg_mapping map_args,
           result_mapping map_result, const dim_vec& global_dims,
           const dim_vec& offsets, const dim_vec& local_dims) {
>>>>>>> ffed360f
        if (global_dims.empty()) {
            auto str = "OpenCL kernel needs at least 1 global dimension.";
            CPPA_LOGM_ERROR(detail::demangle(typeid(actor_facade)).c_str(),
                            str);
            throw std::runtime_error(str);
        }
        auto check_vec = [&](const dim_vec& vec, const char* name) {
            if (!vec.empty() && vec.size() != global_dims.size()) {
                std::ostringstream oss;
                oss << name << " vector is not empty, but "
                    << "its size differs from global dimensions vector's size";
                CPPA_LOGM_ERROR(detail::demangle<actor_facade>().c_str(),
                                oss.str());
                throw std::runtime_error(oss.str());
            }
        };
        check_vec(offsets, "offsets");
        check_vec(local_dims, "local dimensions");
        cl_int err{ 0 };
        kernel_ptr kernel;
        kernel.adopt(clCreateKernel(prog.m_program.get(), kernel_name, &err));
        if (err != CL_SUCCESS) {
            std::ostringstream oss;
            oss << "clCreateKernel: " << get_opencl_error(err);
            CPPA_LOGM_ERROR(detail::demangle<actor_facade>().c_str(),
                            oss.str());
            throw std::runtime_error(oss.str());
        }
<<<<<<< HEAD
        if (result_size == 0) {
            result_size = std::accumulate(global_dims.begin(),
                                          global_dims.end(),
                                          1,
                                          std::multiplies<size_t>{});
        }
        return new actor_facade<Ret (Args...)>{prog,
                                               kernel,
                                               global_dims,
                                               offsets,
                                               local_dims,
                                               std::move(map_args),
                                               std::move(map_result),
                                               result_size};
=======
        return new actor_facade<Ret(Args...)>{
            prog,       kernel,              global_dims,          offsets,
            local_dims, std::move(map_args), std::move(map_result)
        };
>>>>>>> ffed360f
    }

    void enqueue(const message_header& hdr, any_tuple msg) override {
        CPPA_LOG_TRACE("");
        typename util::il_indices<util::type_list<Args...>>::type indices;
        enqueue_impl(hdr.sender, std::move(msg), hdr.id, indices);
    }

 private:

<<<<<<< HEAD
    using evnt_vec = std::vector<cl_event>;
    using args_vec = std::vector<mem_ptr>;

    actor_facade(const program& prog,
                 kernel_ptr kernel,
                 const dim_vec& global_dimensions,
                 const dim_vec& global_offsets,
                 const dim_vec& local_dimensions,
                 arg_mapping map_args,
                 result_mapping map_result,
                 size_t result_size)
      : m_kernel(kernel)
      , m_program(prog.m_program)
      , m_context(prog.m_context)
      , m_queue(prog.m_queue)
      , m_global_dimensions(global_dimensions)
      , m_global_offsets(global_offsets)
      , m_local_dimensions(local_dimensions)
      , m_map_args(std::move(map_args))
      , m_map_result(std::move(map_result))
      , m_result_size(result_size)
    {
=======
    actor_facade(const program& prog, kernel_ptr kernel,
                 const dim_vec& global_dimensions,
                 const dim_vec& global_offsets, const dim_vec& local_dimensions,
                 arg_mapping map_args, result_mapping map_result)
        : m_kernel(kernel), m_program(prog.m_program),
          m_context(prog.m_context), m_queue(prog.m_queue),
          m_global_dimensions(global_dimensions),
          m_global_offsets(global_offsets),
          m_local_dimensions(local_dimensions), m_map_args(std::move(map_args)),
          m_map_result(std::move(map_result)) {
>>>>>>> ffed360f
        CPPA_LOG_TRACE("id: " << this->id());
    }

    template <long... Is>
    void enqueue_impl(const actor_ptr& sender, any_tuple msg, message_id id,
                      util::int_list<Is...>) {
        auto opt = m_map_args(std::move(msg));
        if (opt) {
<<<<<<< HEAD
            response_handle handle{this, sender, id.response_id()};
            evnt_vec events;
            args_vec arguments;
            add_arguments_to_kernel<Ret>(events,
                                         arguments,
                                         m_result_size,
                                         get_ref<Is>(*opt)...);
            auto cmd = make_counted<command<actor_facade, Ret>>(handle,
                                                                this,
                                                                std::move(events),
                                                                std::move(arguments),
                                                                m_result_size,
                                                                opt);
=======
            response_promise handle{ this, sender, id.response_id() };
            size_t ret_size = std::accumulate(m_global_dimensions.begin(),
                                              m_global_dimensions.end(), 1,
                                              std::multiplies<size_t>{});
            std::vector<mem_ptr> arguments;
            add_arguments_to_kernel<Ret>(arguments, ret_size,
                                         get_ref<Is>(*opt)...);
            auto cmd = make_counted<command<actor_facade, Ret>>(
                handle, this, std::move(arguments));
>>>>>>> ffed360f
            cmd->enqueue();
        } else {
            CPPA_LOGMF(CPPA_ERROR, this,
                       "actor_facade::enqueue() tuple_cast failed.");
        }
    }


    kernel_ptr m_kernel;
    program_ptr m_program;
    context_ptr m_context;
    command_queue_ptr m_queue;
    dim_vec m_global_dimensions;
    dim_vec m_global_offsets;
    dim_vec m_local_dimensions;
    arg_mapping m_map_args;
    result_mapping m_map_result;
    size_t m_result_size;

<<<<<<< HEAD
    void add_arguments_to_kernel_rec(evnt_vec&, args_vec& arguments) {
        cl_int err{0};
        // rotate left (output buffer to the end)
        rotate(begin(arguments), begin(arguments) + 1, end(arguments));
        for(size_t i = 0; i < arguments.size(); ++i) {
            err = clSetKernelArg(m_kernel.get(),
                                 i,
                                 sizeof(cl_mem),
=======
    void add_arguments_to_kernel_rec(args_vec& arguments) {
        cl_int err{ 0 };
        for (size_t i = 1; i < arguments.size(); ++i) {
            err = clSetKernelArg(m_kernel.get(), (i - 1), sizeof(cl_mem),
>>>>>>> ffed360f
                                 static_cast<void*>(&arguments[i]));
            CPPA_LOG_ERROR_IF(err != CL_SUCCESS,
                              "clSetKernelArg: " << get_opencl_error(err));
        }
<<<<<<< HEAD
        clFlush(m_queue.get());
    }

    template<typename T0, typename... Ts>
    void add_arguments_to_kernel_rec(evnt_vec& events,
                                     args_vec& arguments, 
                                     T0& arg0, Ts&... args) {
        cl_int err{0};
        size_t buffer_size = sizeof(typename T0::value_type) * arg0.size();
        auto buffer = clCreateBuffer(m_context.get(),
                                     CL_MEM_READ_ONLY,
                                     buffer_size,
                                     nullptr,
                                     &err);
        if (err != CL_SUCCESS) {
            CPPA_LOGMF(CPPA_ERROR, this, "clCreateBuffer: " << get_opencl_error(err));
            return;
        }
        cl_event event;
        err = clEnqueueWriteBuffer(m_queue.get(),
                                   buffer,
                                   CL_FALSE,
                                   0,
                                   buffer_size,
                                   arg0.data(),
                                   0,
                                   nullptr,
                                   // events.size(),
                                   // (events.size() == 0 ? nullptr : events.data()),
                                   &event);
        if (err != CL_SUCCESS) {
            CPPA_LOGMF(CPPA_ERROR, this, "clEnqueueWriteBuffer: " << get_opencl_error(err));
            return;
=======
        err = clSetKernelArg(m_kernel.get(), arguments.size() - 1,
                             sizeof(cl_mem), static_cast<void*>(&arguments[0]));
        CPPA_LOG_ERROR_IF(err != CL_SUCCESS,
                          "clSetKernelArg: " << get_opencl_error(err));
    }

    template <typename T0, typename... Ts>
    void add_arguments_to_kernel_rec(args_vec& arguments, T0& arg0,
                                     Ts&... args) {
        cl_int err{ 0 };
        auto buf = clCreateBuffer(
            m_context.get(), CL_MEM_READ_ONLY | CL_MEM_COPY_HOST_PTR,
            sizeof(typename T0::value_type) * arg0.size(), arg0.data(), &err);
        if (err != CL_SUCCESS) {
            CPPA_LOGMF(CPPA_ERROR, this,
                       "clCreateBuffer: " << get_opencl_error(err));
        } else {
            mem_ptr tmp;
            tmp.adopt(std::move(buf));
            arguments.push_back(tmp);
            add_arguments_to_kernel_rec(arguments, args...);
>>>>>>> ffed360f
        }
        events.push_back(std::move(event));
        mem_ptr tmp;
        tmp.adopt(std::move(buffer));
        arguments.push_back(tmp);
        add_arguments_to_kernel_rec(events, arguments, args...);
    }

<<<<<<< HEAD
    template<typename R, typename... Ts>
    void add_arguments_to_kernel(evnt_vec& events,
                                 args_vec& arguments,
                                 size_t ret_size,
=======
    template <typename R, typename... Ts>
    void add_arguments_to_kernel(args_vec& arguments, size_t ret_size,
>>>>>>> ffed360f
                                 Ts&&... args) {
        arguments.clear();
        cl_int err{ 0 };
        auto buf = clCreateBuffer(m_context.get(), CL_MEM_WRITE_ONLY,
                                  sizeof(typename R::value_type) * ret_size,
                                  nullptr, &err);
        if (err != CL_SUCCESS) {
<<<<<<< HEAD
            CPPA_LOGMF(CPPA_ERROR, this, "clCreateBuffer: " << get_opencl_error(err));
            return;
        }
        mem_ptr tmp;
        tmp.adopt(std::move(buf));
        arguments.push_back(tmp);
        add_arguments_to_kernel_rec(events, arguments, std::forward<Ts>(args)...);
=======
            CPPA_LOGMF(CPPA_ERROR, this,
                       "clCreateBuffer: " << get_opencl_error(err));
        } else {
            mem_ptr tmp;
            tmp.adopt(std::move(buf));
            arguments.push_back(tmp);
            add_arguments_to_kernel_rec(arguments, std::forward<Ts>(args)...);
        }
>>>>>>> ffed360f
    }

};

} // namespace opencl
} // namespace cppa

#endif // CPPA_OPENCL_ACTOR_FACADE_HPP<|MERGE_RESOLUTION|>--- conflicted
+++ resolved
@@ -52,8 +52,6 @@
 #include "cppa/opencl/program.hpp"
 #include "cppa/opencl/smart_ptr.hpp"
 
-#include "cppa/detail/scheduled_actor_dummy.hpp"
-
 namespace cppa {
 namespace opencl {
 
@@ -75,21 +73,11 @@
     typedef std::function<optional<args_tuple>(any_tuple)> arg_mapping;
     typedef std::function<any_tuple(Ret&)> result_mapping;
 
-<<<<<<< HEAD
-    static intrusive_ptr<actor_facade> create(const program& prog,
-                                              const char* kernel_name,
-                                              arg_mapping map_args,
-                                              result_mapping map_result,
-                                              const dim_vec& global_dims,
-                                              const dim_vec& offsets,
-                                              const dim_vec& local_dims,
-                                              size_t result_size) {
-=======
     static intrusive_ptr<actor_facade>
-    create(const program& prog, const char* kernel_name, arg_mapping map_args,
-           result_mapping map_result, const dim_vec& global_dims,
-           const dim_vec& offsets, const dim_vec& local_dims) {
->>>>>>> ffed360f
+    create(const program& prog, const char* kernel_name,
+           arg_mapping map_args, result_mapping map_result,
+           const dim_vec& global_dims, const dim_vec& offsets,
+           const dim_vec& local_dims, size_t result_size) {
         if (global_dims.empty()) {
             auto str = "OpenCL kernel needs at least 1 global dimension.";
             CPPA_LOGM_ERROR(detail::demangle(typeid(actor_facade)).c_str(),
@@ -118,27 +106,16 @@
                             oss.str());
             throw std::runtime_error(oss.str());
         }
-<<<<<<< HEAD
         if (result_size == 0) {
             result_size = std::accumulate(global_dims.begin(),
                                           global_dims.end(),
                                           1,
                                           std::multiplies<size_t>{});
         }
-        return new actor_facade<Ret (Args...)>{prog,
-                                               kernel,
-                                               global_dims,
-                                               offsets,
-                                               local_dims,
-                                               std::move(map_args),
-                                               std::move(map_result),
-                                               result_size};
-=======
-        return new actor_facade<Ret(Args...)>{
-            prog,       kernel,              global_dims,          offsets,
-            local_dims, std::move(map_args), std::move(map_result)
+        return new actor_facade<Ret (Args...)>{
+            prog      , kernel             , global_dims          , offsets,
+            local_dims, std::move(map_args), std::move(map_result), result_size
         };
->>>>>>> ffed360f
     }
 
     void enqueue(const message_header& hdr, any_tuple msg) override {
@@ -149,22 +126,17 @@
 
  private:
 
-<<<<<<< HEAD
     using evnt_vec = std::vector<cl_event>;
     using args_vec = std::vector<mem_ptr>;
 
-    actor_facade(const program& prog,
-                 kernel_ptr kernel,
-                 const dim_vec& global_dimensions,
+    actor_facade(const program& prog, kernel_ptr kernel,
+                 const dim_vec& global_dimensions, 
                  const dim_vec& global_offsets,
                  const dim_vec& local_dimensions,
-                 arg_mapping map_args,
-                 result_mapping map_result,
+                 arg_mapping map_args, result_mapping map_result, 
                  size_t result_size)
-      : m_kernel(kernel)
-      , m_program(prog.m_program)
-      , m_context(prog.m_context)
-      , m_queue(prog.m_queue)
+      : m_kernel(kernel) , m_program(prog.m_program)
+      , m_context(prog.m_context) , m_queue(prog.m_queue)
       , m_global_dimensions(global_dimensions)
       , m_global_offsets(global_offsets)
       , m_local_dimensions(local_dimensions)
@@ -172,55 +144,27 @@
       , m_map_result(std::move(map_result))
       , m_result_size(result_size)
     {
-=======
-    actor_facade(const program& prog, kernel_ptr kernel,
-                 const dim_vec& global_dimensions,
-                 const dim_vec& global_offsets, const dim_vec& local_dimensions,
-                 arg_mapping map_args, result_mapping map_result)
-        : m_kernel(kernel), m_program(prog.m_program),
-          m_context(prog.m_context), m_queue(prog.m_queue),
-          m_global_dimensions(global_dimensions),
-          m_global_offsets(global_offsets),
-          m_local_dimensions(local_dimensions), m_map_args(std::move(map_args)),
-          m_map_result(std::move(map_result)) {
->>>>>>> ffed360f
         CPPA_LOG_TRACE("id: " << this->id());
     }
 
     template <long... Is>
-    void enqueue_impl(const actor_ptr& sender, any_tuple msg, message_id id,
+    void enqueue_impl(const actor_addr& sender, any_tuple msg, message_id id,
                       util::int_list<Is...>) {
         auto opt = m_map_args(std::move(msg));
         if (opt) {
-<<<<<<< HEAD
-            response_handle handle{this, sender, id.response_id()};
+            response_promise handle{this->address(), sender, id.response_id()};
             evnt_vec events;
             args_vec arguments;
-            add_arguments_to_kernel<Ret>(events,
-                                         arguments,
-                                         m_result_size,
-                                         get_ref<Is>(*opt)...);
-            auto cmd = make_counted<command<actor_facade, Ret>>(handle,
-                                                                this,
-                                                                std::move(events),
-                                                                std::move(arguments),
-                                                                m_result_size,
-                                                                opt);
-=======
-            response_promise handle{ this, sender, id.response_id() };
-            size_t ret_size = std::accumulate(m_global_dimensions.begin(),
-                                              m_global_dimensions.end(), 1,
-                                              std::multiplies<size_t>{});
-            std::vector<mem_ptr> arguments;
-            add_arguments_to_kernel<Ret>(arguments, ret_size,
+            add_arguments_to_kernel<Ret>(events, arguments, m_result_size, 
                                          get_ref<Is>(*opt)...);
             auto cmd = make_counted<command<actor_facade, Ret>>(
-                handle, this, std::move(arguments));
->>>>>>> ffed360f
+                handle, this, 
+                std::move(events), std::move(arguments),
+                m_result_size, *opt
+            );
             cmd->enqueue();
         } else {
-            CPPA_LOGMF(CPPA_ERROR, this,
-                       "actor_facade::enqueue() tuple_cast failed.");
+            CPPA_LOGMF(CPPA_ERROR, "actor_facade::enqueue() tuple_cast failed.");
         }
     }
 
@@ -236,32 +180,21 @@
     result_mapping m_map_result;
     size_t m_result_size;
 
-<<<<<<< HEAD
     void add_arguments_to_kernel_rec(evnt_vec&, args_vec& arguments) {
         cl_int err{0};
         // rotate left (output buffer to the end)
         rotate(begin(arguments), begin(arguments) + 1, end(arguments));
         for(size_t i = 0; i < arguments.size(); ++i) {
-            err = clSetKernelArg(m_kernel.get(),
-                                 i,
-                                 sizeof(cl_mem),
-=======
-    void add_arguments_to_kernel_rec(args_vec& arguments) {
-        cl_int err{ 0 };
-        for (size_t i = 1; i < arguments.size(); ++i) {
-            err = clSetKernelArg(m_kernel.get(), (i - 1), sizeof(cl_mem),
->>>>>>> ffed360f
+            err = clSetKernelArg(m_kernel.get(), i, sizeof(cl_mem),
                                  static_cast<void*>(&arguments[i]));
             CPPA_LOG_ERROR_IF(err != CL_SUCCESS,
                               "clSetKernelArg: " << get_opencl_error(err));
         }
-<<<<<<< HEAD
         clFlush(m_queue.get());
     }
 
     template<typename T0, typename... Ts>
-    void add_arguments_to_kernel_rec(evnt_vec& events,
-                                     args_vec& arguments, 
+    void add_arguments_to_kernel_rec(evnt_vec& events, args_vec& arguments, 
                                      T0& arg0, Ts&... args) {
         cl_int err{0};
         size_t buffer_size = sizeof(typename T0::value_type) * arg0.size();
@@ -271,47 +204,17 @@
                                      nullptr,
                                      &err);
         if (err != CL_SUCCESS) {
-            CPPA_LOGMF(CPPA_ERROR, this, "clCreateBuffer: " << get_opencl_error(err));
+            CPPA_LOGMF(CPPA_ERROR, "clCreateBuffer: " << get_opencl_error(err));
             return;
         }
         cl_event event;
-        err = clEnqueueWriteBuffer(m_queue.get(),
-                                   buffer,
-                                   CL_FALSE,
-                                   0,
-                                   buffer_size,
-                                   arg0.data(),
-                                   0,
-                                   nullptr,
-                                   // events.size(),
-                                   // (events.size() == 0 ? nullptr : events.data()),
-                                   &event);
-        if (err != CL_SUCCESS) {
-            CPPA_LOGMF(CPPA_ERROR, this, "clEnqueueWriteBuffer: " << get_opencl_error(err));
+        err = clEnqueueWriteBuffer(m_queue.get(), buffer, CL_FALSE, 0,
+                                   buffer_size, arg0.data(),
+                                   0, nullptr, &event);
+        if (err != CL_SUCCESS) {
+            CPPA_LOGMF(CPPA_ERROR, "clEnqueueWriteBuffer: "
+                                   << get_opencl_error(err));
             return;
-=======
-        err = clSetKernelArg(m_kernel.get(), arguments.size() - 1,
-                             sizeof(cl_mem), static_cast<void*>(&arguments[0]));
-        CPPA_LOG_ERROR_IF(err != CL_SUCCESS,
-                          "clSetKernelArg: " << get_opencl_error(err));
-    }
-
-    template <typename T0, typename... Ts>
-    void add_arguments_to_kernel_rec(args_vec& arguments, T0& arg0,
-                                     Ts&... args) {
-        cl_int err{ 0 };
-        auto buf = clCreateBuffer(
-            m_context.get(), CL_MEM_READ_ONLY | CL_MEM_COPY_HOST_PTR,
-            sizeof(typename T0::value_type) * arg0.size(), arg0.data(), &err);
-        if (err != CL_SUCCESS) {
-            CPPA_LOGMF(CPPA_ERROR, this,
-                       "clCreateBuffer: " << get_opencl_error(err));
-        } else {
-            mem_ptr tmp;
-            tmp.adopt(std::move(buf));
-            arguments.push_back(tmp);
-            add_arguments_to_kernel_rec(arguments, args...);
->>>>>>> ffed360f
         }
         events.push_back(std::move(event));
         mem_ptr tmp;
@@ -320,40 +223,22 @@
         add_arguments_to_kernel_rec(events, arguments, args...);
     }
 
-<<<<<<< HEAD
     template<typename R, typename... Ts>
-    void add_arguments_to_kernel(evnt_vec& events,
-                                 args_vec& arguments,
-                                 size_t ret_size,
-=======
-    template <typename R, typename... Ts>
-    void add_arguments_to_kernel(args_vec& arguments, size_t ret_size,
->>>>>>> ffed360f
-                                 Ts&&... args) {
+    void add_arguments_to_kernel(evnt_vec& events, args_vec& arguments,
+                                 size_t ret_size, Ts&&... args) {
         arguments.clear();
         cl_int err{ 0 };
         auto buf = clCreateBuffer(m_context.get(), CL_MEM_WRITE_ONLY,
                                   sizeof(typename R::value_type) * ret_size,
                                   nullptr, &err);
         if (err != CL_SUCCESS) {
-<<<<<<< HEAD
-            CPPA_LOGMF(CPPA_ERROR, this, "clCreateBuffer: " << get_opencl_error(err));
+            CPPA_LOGMF(CPPA_ERROR, "clCreateBuffer: " << get_opencl_error(err));
             return;
         }
         mem_ptr tmp;
         tmp.adopt(std::move(buf));
         arguments.push_back(tmp);
         add_arguments_to_kernel_rec(events, arguments, std::forward<Ts>(args)...);
-=======
-            CPPA_LOGMF(CPPA_ERROR, this,
-                       "clCreateBuffer: " << get_opencl_error(err));
-        } else {
-            mem_ptr tmp;
-            tmp.adopt(std::move(buf));
-            arguments.push_back(tmp);
-            add_arguments_to_kernel_rec(arguments, std::forward<Ts>(args)...);
-        }
->>>>>>> ffed360f
     }
 
 };
